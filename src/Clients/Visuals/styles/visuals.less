﻿/*
 *  Power BI Visualizations
 *
 *  Copyright (c) Microsoft Corporation
 *  All rights reserved. 
 *  MIT License
 *
 *  Permission is hereby granted, free of charge, to any person obtaining a copy
 *  of this software and associated documentation files (the ""Software""), to deal
 *  in the Software without restriction, including without limitation the rights
 *  to use, copy, modify, merge, publish, distribute, sublicense, and/or sell
 *  copies of the Software, and to permit persons to whom the Software is
 *  furnished to do so, subject to the following conditions:
 *   
 *  The above copyright notice and this permission notice shall be included in 
 *  all copies or substantial portions of the Software.
 *   
 *  THE SOFTWARE IS PROVIDED *AS IS*, WITHOUT WARRANTY OF ANY KIND, EXPRESS OR 
 *  IMPLIED, INCLUDING BUT NOT LIMITED TO THE WARRANTIES OF MERCHANTABILITY, 
 *  FITNESS FOR A PARTICULAR PURPOSE AND NONINFRINGEMENT. IN NO EVENT SHALL THE 
 *  AUTHORS OR COPYRIGHT HOLDERS BE LIABLE FOR ANY CLAIM, DAMAGES OR OTHER 
 *  LIABILITY, WHETHER IN AN ACTION OF CONTRACT, TORT OR OTHERWISE, ARISING FROM,
 *  OUT OF OR IN CONNECTION WITH THE SOFTWARE OR THE USE OR OTHER DEALINGS IN
 *  THE SOFTWARE.
 */

@import "sprites.less";
@import "../../PowerBI/styles/colorPalette.less";
@import "../../PowerBI/styles/fonts.less";
@import "../../PowerBI/styles/mixins.less";
@import "../../PowerBI/styles/constants.less";
@import (optional) "bingNews.less";
@import (optional) "bingSocialTweets.less";
@import (optional) "bingSocialNews.less";
@import (optional) "webChart.less";
@import (optional) "partitionMap.less";
@import (optional) "sunburstChart.less";

.slicerContainer {

    .slicerHeader {
        margin: 0 0 0 8px;
        box-sizing: border-box;
    }

    .headerText {
        color: @neutralPrimaryColor;
        font-size: 14px;
        text-overflow: ellipsis;
        display: block;
        overflow: hidden;
        white-space: nowrap;
        width: auto;
        float: none;
    }

    .slicerItemContainer {
        margin: 2px 0 0 8px;
        box-sizing: border-box;
        white-space: nowrap;
        cursor: pointer;

        * {
            display: table-cell;
            vertical-align: bottom;
        }

        &:hover {
            .slicerText {
                color: @neutralDarkColor !important;
            }

            .slicerCheckbox {
                span.checkbox {
                    border-color: @neutralSecondaryColor;
                }

                &.selected span.checkbox {
                    border-color: @neutralDarkColor;
                }

                &.partiallySelected span.checkbox::before {
                    background-color: @neutralSecondaryColor;
                }
            }
        }
    }

    .slicerCheckbox {
        cursor: pointer;
        vertical-align: middle;

        input {
            display: none;
        }

        span {
            display: inline-block;
            width: 9px;
            height: 9px;
            border: 2px solid @neutralTertiaryAltColor;
            box-shadow: inset 0px 0px 1px @neutralTertiaryAltColor;
        }

        &.selected {
            border: none !important;

            & + .slicerText {
                color: @neutralDarkColor !important;
            }

            span.checkbox {
                border-color: @neutralDarkColor;
                background-color: @neutralDarkColor;
                box-shadow: none;
            }

            span.checkbox::before {
                content: '';

                height: 8px;
                width: 3px;
                position: absolute;
                display: inline-block;
                margin: -2px 0 0px 3px;

                border-right: 2px solid @whiteColor;
                border-bottom: 2px solid @whiteColor;
                transform: rotate(45deg);
            }
        }

        &.partiallySelected {
            span.checkbox {
                background-color: transparent;
                border-color: @neutralTertiaryAltColor;
            }

            span.checkbox::before {
                content: '';

                height: 3px;
                width: 3px;
                position: absolute;
                display: inline-block;
                margin: 3px 0 0px 3px;

                background-color: @neutralTertiaryAltColor;
                box-shadow: 0px 0px 2px @neutralTertiaryAltColor;
                border: none;
            }
        }
    }

    .slicerText {
        cursor: pointer;
        font-size: 14px;
    }

    .clear {
        .sprite(@slicer-reset);
        // The total margin is referred in the slicer.ts file. Any changes to these values should also be updated in the ts file
        margin: 4px 2px;
        float: right;
        cursor: pointer;
    }
}

.visual svg {
    &.legend {
        .navArrow {
            fill: @neutralPrimaryColor;
            cursor: pointer;
            /* stroke enabled for a bigger click target, but smaller visible arrow size */
            stroke: @whiteColor;
            stroke-width: 2px;
        }
    }

    .showLinesOnAxis {
        path {
            display: none;
        }

        .tick {
            line {
                stroke: @chartAxisGridLineColor;
                stroke-width: 1px;
                padding-left: 10px;

                &.zero-line {
                    stroke: @neutralTertiaryColor;
                }
            }
        }
    }

    .hideLinesOnAxis {
        .tick {
            line {
                display: none;
            }
        }

        path {
            stroke-width: 1px;
        }

        .domain {
            display: none;
        }
    }
}

/* Animated Text (and card) Styles */
.animatedNumber .mainText, .card .mainText {
    fill: @neutralPrimaryColor;
    font-family: @lightSecondaryFontFamily;
}

/* Column chart styles */
.columnChart {
    .column {
        fill: @chartTemplateColor;
    }

    .column:hover {
        fill: @chartTemplateColorDarker;
    }

    .axisGraphicsContext {
        font-family: @regularFontFamily;
        font-size: 11px;

        text {
            fill: @neutralSecondaryAltColor;
        }

        .axis path, .axis line {
            fill: none;
            stroke: @neutralSecondaryAltColor;
            shape-rendering: crispEdges;
        }
    }

    .interactive-hover-line {
        stroke: @interactiveHoverLineColor;
        stroke-width: 3px;
        opacity: 1;
    }

    .drag-handle {
        fill: #666666;
        opacity: 1;
    }
}

.dataDotChart {

    .dataDotChartMainGraphicsContext {
        font-family: @regularFontFamily;
        font-size: 11px;

        .dot {
            fill: @chartTemplateColor;
        }

        .dot:hover {
            fill: @chartTemplateColorDarker;
        }

        .dot.null-value {
            display: none;
        }

        .label {
            fill: white;
            text-anchor: middle;
        }

        .label.null-value {
            display: none;
        }

        .label.overflowed {
            display: none;
        }
    }

    .axisGraphicsContext {
        font-family: @regularFontFamily;
        font-size: 11px;

        text {
            fill: @neutralSecondaryAltColor;
        }

        .axis path, .axis line {
            fill: none;
            stroke: @neutralSecondaryAltColor;
            shape-rendering: crispEdges;
        }
    }
}

.waterfallChart {
    .column {
        fill: @chartTemplateColor;
    }

    .column:hover {
        fill: @chartTemplateColorDarker;
    }

    .axisGraphicsContext {
        font-family: @regularFontFamily;
        font-size: 11px;

        text {
            fill: @neutralSecondaryAltColor;
        }

        .axis path, .axis line {
            fill: none;
            stroke: @neutralSecondaryAltColor;
            shape-rendering: crispEdges;
        }
    }

    .waterfall-connector {
        stroke: @chartConnectorColor;
        stroke-width: 1px;
        shape-rendering: crispEdges;
    }
}

.lineChart {
    .mainGraphicsContext {
        path {
            fill: none;
            stroke-width: 3px;
            stroke-linecap: round;
        }

        .catBackground path { // Replaced by .line-shadow; kept around until the deprecated render method can be removed.
            stroke-width: 6px;
            stroke: white;
        }

        .interactivity-line {
            stroke: @whiteColor;
            stroke-opacity: 0;
            stroke-width: 10px;
        }
    }

    .hover-line {
        stroke: @chartAxisGridLineColor;
        fill: rgba(235, 94, 94, 1.0);

        .interactive {
            stroke: @interactiveHoverLineColor;
            stroke-width: 3px;
            opacity: 1;
        }
    }

    .drag-handle {
        fill: #666666;
        opacity: 1;
    }

    .axisGraphicsContext {
        font-family: @regularFontFamily;
        font-size: 11px;

        text {
            fill: @neutralSecondaryAltColor;
        }

        .axis path, .axis line {
            fill: none;
            stroke: @neutralSecondaryAltColor;
            shape-rendering: crispEdges;
        }

        .line {
            fill: none;
            stroke: steelblue;
            stroke-width: 2px;
        }
    }
}

.funnelChart {
    line {
        shape-rendering: crispEdges;
    }

    .percentBars {
        line {
            fill: none;
            stroke: @neutralTertiaryColor;
            stroke-width: 1px;
        }

        text {
            text-anchor: middle;
            font-family: @regularSecondaryFontFamily;
        }
    }

    .axis {
        path, line {
            fill: none;
            stroke: #000;
        }

        .data-labels {
            font-size: 12px;
        }

        .tick line {
            display: none;
        }

        .domain {
            display: none;
        }
    }
}

.donutChart {
    overflow: visible !important;

    path.slice {
        stroke-width: 1px;
        stroke: white;
    }

    path.slice-highlight {
        stroke-width: 1px;
        stroke: white;
    }

    .labels {
        text {
            font-family: @regularFontFamily;
            font-size: 11px;
            fill: @neutralSecondaryAltColor;
        }
    }

    polyline {
        stroke: @neutralSecondaryAltColor;
        stroke-width: 1px;
        fill: rgba(0, 0, 0, 0.00);
    }

    .donutLegendArrow {
        fill: #666666;
    }
}

.donutLegend {
    .legend-item {
        .category {
            font-family: @regularFontFamily;
            color: @neutralSecondaryColor;
        }

        .percentage {
            font-family: @lightFontFamily;
            /* No need for color, as it would be overriden afterwards */
        }

        .value {
            font-family: @regularFontFamily;
            color: @neutralSecondaryColor;
        }
    }
}

.scatterChart {
    .mainGraphicsContext {
        path {
            fill: none;
            stroke-width: 3px;
        }

        .notSelected {
            opacity: 0.6;
        }

        .selected {
            opacity: 1;
        }
    }

    .crosshair {
        .horizontal {
            stroke: @neutralSecondaryColor;
            stroke-width: 3px;
            opacity: 0.6;
        }

        .vertical {
            stroke: @neutralSecondaryColor;
            stroke-width: 3px;
            opacity: 0.6;
        }
    }

    .axisGraphicsContext {
        font-family: @regularFontFamily;
        font-size: 11px;

        text {
            fill: @neutralSecondaryAltColor;
        }

        .axis path, .axis line {
            fill: none;
            stroke: @neutralSecondaryAltColor;
            shape-rendering: crispEdges;
        }
    }
}

.playChart {
    .traceLine {
        fill: none;
        stroke-width: 2px;
        stroke-linecap: round;
    }

    .mainGraphicsContext {
        .notSelected {
            opacity: 0.6;
        }

        .selected {
            opacity: 1;
        }
    }

    .axisGraphicsContext {
        font-family: @regularFontFamily;
        font-size: 11px;

        text {
            fill: @neutralSecondaryAltColor;
        }

        .axis path, .axis line {
            fill: none;
            stroke: @neutralSecondaryAltColor;
            shape-rendering: crispEdges;
        }
    }

    .button-container {
        height: 24px;
        width: 24px;
        overflow: hidden;
        -moz-border-radius: 13px;
        -webkit-border-radius: 13px;
        border-radius: 13px;
        border: 1px solid @neutralSecondaryColor;
        margin: 10px;
        display: inline-block;
        cursor: pointer;
    }

    .play {
        width: 0;
        height: 0;
        border-top: 6px solid transparent;
        border-bottom: 6px solid transparent;
        border-left: 11px solid @neutralSecondaryAltColor3;
        border-right: 1px solid transparent;
        padding: 0;
        margin: 6px 8px;
        background: transparent;
        display: block;
    }

    .pause {
        width: 4px;
        height: 12px;
        border-top: 0px;
        border-bottom: 0px;
        border-left: 4px solid #999;
        border-right: 4px solid #999;
        padding: 0;
        margin: 6px 6px;
        background-color: transparent;
        display: block;
    }

    .sliders {
        display: inline-block;
        vertical-align: top;
        margin-top: 18px;
    }

    .callout {
        position: absolute;
        top: 16px;
        right: 16px;
        color: @neutralSecondaryAltColor2;
        opacity: 0.5;
    }
}

.tableContainer {
    overflow: auto;
    /* table */
    .table {
        width: 100%;
        color: @neutralPrimaryColor;
        text-align: left;

        th {
            color: @neutralSecondaryAltColor;
            overflow: hidden;
            text-align: left;
            text-overflow: ellipsis;
            white-space: nowrap;
            /* We cannot use the border-spacing on the table style for spacing since the UX spec wants unbroken row separator lines */
            padding: 0px 12px 0px 0px;
        }

        th:last-child {
            padding: 0px;
        }

        tr {
            height: 20px;
            color: #333;
            font-size: 11px;
            font-weight: normal;
        }

        td {
            border-top: 1px solid @neutralTertiaryAltColor;
            overflow: hidden;
            text-overflow: ellipsis;
            white-space: nowrap;
            /* We cannot use the border-spacing on the table style for spacing since the UX spec wants unbroken row separator lines */
            padding: 0px 12px 0px 0px;
        }

        td:last-child {
            padding: 0px;
        }

        .numeric {
            text-align: right;
        }

        .total {
            font-weight: bold;
        }
    }

    &.scrollbarPad .table th:last-child {
        padding: 0px 20px 0px 0px;
    }

    &.scrollbarPad .table td:last-child {
        padding: 0px 20px 0px 0px;
    }
}

.tablixContainer {
    overflow: auto;

    .bi-tablix {
        position: relative;
        text-align: left;

        .unselectable {
            -webkit-user-select: none;
            -moz-user-select: none;
            -ms-user-select: none;
            -o-user-select: none;
            user-select: none;
            cursor: default;
        }

        table {
            border-collapse: collapse;
            line-height: normal;
            padding: 0px;
            border: 0px;
            margin: 0px;
            font-family: @semiboldFontFamily;
            color: @neutralSecondaryColor;
            font-size: 14px;
            font-weight: normal;
        }

        tr {
            line-height: normal;
            padding: 0px;
            border: 0px;
            margin: 0px;
        }

        td {
            overflow: hidden;
            text-overflow: ellipsis;
            white-space: nowrap;
        }

        .bi-table-column-header {
            border-bottom-width: 1pt;
            border-bottom-style: solid;
            border-bottom-color: #CCCCCC;
            font-size: 16px;
            /* Having a right padding of 5px is crucial to make sure that we do not fire click events on the table column
               header (and trigger sorting) when resizing a column.  The allowed offset from the parent td's right border
               to trigger resizing is 4px (see TablixResizer.resizeHandleSize) and thus less than the 5px padding.
            */
            padding: 0px 5px 0px 10px;
        }

        .bi-table-cell-numeric {
            text-align: right;
        }

        .bi-table-row {
            border-bottom-width: 1pt;
            border-bottom-style: solid;
            border-bottom-color: #E8E8E8;
            font-family: @semiboldFontFamily;
            color: @neutralPrimaryColor;
            font-size: 14px;
            padding: 0px 0px 0px 10px;
        }

        .bi-table-last-row {
            font-family: @semiboldFontFamily;
            color: @neutralPrimaryColor;
            font-size: 14px;
            padding: 0px 0px 0px 10px;
        }

        .bi-table-footer {
            border-top-width: 1pt;
            border-top-style: solid;
            border-top-color: #CCCCCC;
            font-family: @boldFontFamily;
            color: @neutralPrimaryColor;
            font-size: 14px;
            padding: 0px 5px 0px 10px;
        }

        .bi-tablix-header {
            padding: 0px 5px 0px 10px;
        }

        .bi-tablix-row-header-leaf {
            border-right-width: 1px;
            border-right-color: #CCCCCC;
            border-right-style: solid;
            padding: 0px 5px 0px 10px;
        }

        .bi-tablix-row-header-static-leaf {
            border-right-width: 1px;
            border-right-color: #CCCCCC;
            border-right-style: solid;
            padding: 0px 0px 0px 0px;
        }

        .bi-tablix-row-header-toplevel-static-leaf {
            border-right-width: 1px;
            border-right-color: #CCCCCC;
            border-right-style: solid;
            padding: 0px 5px 0px 10px;
        }

        .bi-tablix-column-header-leaf {
            border-bottom-width: 1px;
            border-bottom-color: #CCCCCC;
            border-bottom-style: solid;
            /* Having a right padding of 5px is crucial to make sure that we do not fire click events on the tablix column
               header (and trigger sorting) when resizing a column.  The allowed offset from the parent td's right border
               to trigger resizing is 4px (see TablixResizer.resizeHandleSize) and thus less than the 5px padding.
            */
            padding: 0px 5px 0px 10px;
        }

        .bi-matrix-body-cell {
            text-align: right;
            font-family: @semiboldFontFamily;
            color: @neutralPrimaryColor;
            font-size: 14px;
            padding: 0px 5px 0px 10px;
        }

        .total {
            font-family: @boldFontFamily;
        }

        .scroll-bar-div {
            background: #F1F1F1;
            position: relative;
            user-select: none;
        }

        .scroll-bar-part-arrow {
            background: #F1F1F1;
            position: absolute;
            text-align: center;
            user-select: none;
        }

        .scroll-bar-part-arrow:hover {
            background-color: #cecece;
        }

        .scroll-bar-part-bar {
            background: #cecece;
            position: absolute;
            text-align: center;
            user-select: none;
        }

        .scroll-bar-part-bar:hover {
            background: #c0c0c0;
        }
    }

    .bi-dashboard-tablix {
        position: relative;
        text-align: left;

        .unselectable {
            -webkit-user-select: none;
            -moz-user-select: none;
            -ms-user-select: none;
            -o-user-select: none;
            user-select: none;
            cursor: default;
        }

        table {
            border-collapse: collapse;
            line-height: normal;
            padding: 0px;
            border: 0px;
            margin: 0px;
            font-family: @semiboldFontFamily;
            color: @neutralSecondaryColor;
            font-size: 11px;
            font-weight: normal;
        }

        tr {
            line-height: normal;
            padding: 0px;
            border: 0px;
            margin: 0px;
        }

        td {
            overflow: hidden;
            text-overflow: ellipsis;
            white-space: nowrap;
        }

        .bi-table-column-header {
            border-bottom-width: 1pt;
            border-bottom-style: solid;
            border-bottom-color: #CCCCCC;
            font-size: 11px;
            padding: 0px 5px 0px 10px;
        }

        .bi-table-cell-numeric {
            text-align: right;
        }

        .bi-table-row {
            border-bottom-width: 1pt;
            border-bottom-style: solid;
            border-bottom-color: #E8E8E8;
            font-family: @semiboldFontFamily;
            color: @neutralPrimaryColor;
            font-size: 11px;
            padding: 0px 0px 0px 10px;
        }

        .bi-table-last-row {
            font-family: @semiboldFontFamily;
            color: @neutralPrimaryColor;
            font-size: 11px;
            padding: 0px 0px 0px 10px;
        }

        .bi-table-footer {
            border-top-width: 1pt;
            border-top-style: solid;
            border-top-color: #CCCCCC;
            font-family: @regularFontFamily;
            font-weight: bold;
            color: @neutralPrimaryColor;
            font-size: 11px;
            padding: 0px 5px 0px 10px;
        }

        .bi-tablix-header {
            padding: 0px 5px 0px 10px;
        }

        .bi-tablix-row-header-leaf {
            border-right-width: 1px;
            border-right-color: #CCCCCC;
            border-right-style: solid;
            padding: 0px 5px 0px 10px;
        }

        .bi-tablix-row-header-static-leaf {
            border-right-width: 1px;
            border-right-color: #CCCCCC;
            border-right-style: solid;
            padding: 0px 0px 0px 0px;
        }

        .bi-tablix-row-header-toplevel-static-leaf {
            border-right-width: 1px;
            border-right-color: #CCCCCC;
            border-right-style: solid;
            padding: 0px 5px 0px 10px;
        }

        .bi-tablix-column-header-leaf {
            border-bottom-width: 1px;
            border-bottom-color: #CCCCCC;
            border-bottom-style: solid;
            padding: 0px 5px 0px 10px;
        }

        .bi-matrix-body-cell {
            text-align: right;
            font-family: @regularFontFamily;
            color: @neutralPrimaryColor;
            font-size: 11px;
            padding: 0px 5px 0px 10px;
        }

        .total {
            font-weight: bold;
            font-family: @regularFontFamily;
        }
    }
}

.callout {
    /*temp styles, waiting on behaviour spec*/
    height: 15px;
    top: -49px;
    color: @neutralSecondaryAltColor;
    font-weight: bold;
    white-space: nowrap;

    .label {
        font-weight: bold;
    }

    .labelValue {
        font-weight: normal;
    }
}

.triangle-border {
    position: absolute;
    padding: 10px;
    margin: 1em 0 3em;
    border: 1px solid rgb(165, 221, 235);
    color: #333;
    background: rgba(255,255,255,1);
    /* css3 */
    -webkit-border-radius: 0px;
    -moz-border-radius: 0px;
    border-radius: 0px;
}

.triangle-border:before {
    content: "";
    position: absolute;
    bottom: -11px; /* value = - border-top-width - border-bottom-width */
    border-width: 11px 11px 0;
    border-style: solid;
    border-color: rgb(165, 221, 235) transparent;
    /* reduce the damage in FF3.0 */
    display: block;
    width: 0;
}

/* creates the smaller  triangle */
.triangle-border:after {
    content: "";
    position: absolute;
    bottom: -9px; /* value = - border-top-width - border-bottom-width */
    border-width: 9px 9px 0;
    border-style: solid;
    border-color: rgba(255,255,255,1) transparent;
    /* reduce the damage in FF3.0 */
    display: block;
    width: 0;
}



.visual {
    .mapControl {
        position: relative;
    }

    .mapShapes {
        stroke-linejoin: round;
    }

    .textbox {
        color: @blackColor;
        line-height: 1;
    }

    .imageBackground {
        background-size: contain;
        background-position: center;
        background-repeat: no-repeat;
    }

    .treemap {
        .shapes {
            stroke: white;

            .rootNode {
                fill: none;
            }

            .parentGroup {
                stroke-width: 1.5px;
                stroke-opacity: 0.8;
            }

            .nodeGroup {
                stroke-width: 1px;
                stroke-opacity: 0.2;
                fill: none;
            }
        }

        .labels {
            font-family: @regularFontFamily;
            fill: @whiteColor;

            .majorLabel {
                font-size: 12px;
            }

            .minorLabel {
                font-size: 10px;
            }
        }
    }

    div {
        &.kpiTrafficLightSingle0 {
            .sprite(@kpi-traffic-light-single0)
        }

        &.kpiTrafficLightSingle1 {
            .sprite(@kpi-traffic-light-single1)
        }

        &.kpiTrafficLightSingle2 {
            .sprite(@kpi-traffic-light-single2)
        }

        &.kpiThreeFlagsColored0 {
            .sprite(@kpi-three-flags-colored0)
        }

        &.kpiThreeFlagsColored1 {
            .sprite(@kpi-three-flags-colored1)
        }

        &.kpiThreeFlagsColored2 {
            .sprite(@kpi-three-flags-colored2)
        }

        &.kpiThreeStarsColored0 {
            .sprite(@kpi-three-stars-colored0)
        }

        &.kpiThreeStarsColored1 {
            .sprite(@kpi-three-stars-colored1)
        }

        &.kpiThreeStarsColored2 {
            .sprite(@kpi-three-stars-colored2)
        }

        &.kpiThreeSymbolsUnCircledColored0 {
            .sprite(@kpi-three-symbols-un-circled-colored0)
        }

        &.kpiThreeSymbolsUnCircledColored1 {
            .sprite(@kpi-three-symbols-un-circled-colored1)
        }

        &.kpiThreeSymbolsUnCircledColored2 {
            .sprite(@kpi-three-symbols-un-circled-colored2)
        }

        &.kpiRoadSigns0 {
            .sprite(@kpi-road-signs0);
        }

        &.kpiRoadSigns1 {
            .sprite(@kpi-road-signs1);
        }

        &.kpiRoadSigns2 {
            .sprite(@kpi-road-signs2);
        }

        &.kpiTrafficLight0 {
            .sprite(@kpi-traffic-light0);
        }

        &.kpiTrafficLight1 {
            .sprite(@kpi-traffic-light1);
        }

        &.kpiTrafficLight2 {
            .sprite(@kpi-traffic-light2);
        }

        &.kpiShapes0 {
            .sprite(@kpi-shapes0);
        }

        &.kpiShapes1 {
            .sprite(@kpi-shapes1);
        }

        &.kpiShapes2 {
            .sprite(@kpi-shapes2);
        }

        &.kpiFiveBars0 {
            .sprite(@kpi-five-bars-colored0);
        }

        &.kpiFiveBars1 {
            .sprite(@kpi-five-bars-colored1);
        }

        &.kpiFiveBars2 {
            .sprite(@kpi-five-bars-colored2);
        }

        &.kpiFiveBars3 {
            .sprite(@kpi-five-bars-colored3);
        }

        &.kpiFiveBars4 {
            .sprite(@kpi-five-bars-colored4);
        }

        &.kpiFiveBoxes0 {
            .sprite(@kpi-five-boxes-colored0);
        }

        &.kpiFiveBoxes1 {
            .sprite(@kpi-five-boxes-colored1);
        }

        &.kpiFiveBoxes2 {
            .sprite(@kpi-five-boxes-colored2);
        }

        &.kpiFiveBoxes3 {
            .sprite(@kpi-five-boxes-colored3);
        }

        &.kpiFiveBoxes4 {
            .sprite(@kpi-five-boxes-colored4);
        }

        &.kpiGauge0 {
            .sprite(@kpi-gauge-ascending0);
        }

        &.kpiGauge1 {
            .sprite(@kpi-gauge-ascending1);
        }

        &.kpiGauge2 {
            .sprite(@kpi-gauge-ascending2);
        }

        &.kpiGauge3 {
            .sprite(@kpi-gauge-ascending3);
        }

        &.kpiGauge4 {
            .sprite(@kpi-gauge-ascending4);
        }

        &.kpiTrafficLightSingleBig0 {
            .sprite(@kpi-traffic-light-single0)
        }

        &.kpiTrafficLightSingleBig1 {
            .sprite(@kpi-traffic-light-single1)
        }

        &.kpiTrafficLightSingleBig2 {
            .sprite(@kpi-traffic-light-single2)
        }

        &.kpiThreeFlagsBigColored0 {
            .sprite(@kpi-three-flags-colored0)
        }

        &.kpiThreeFlagsBigColored1 {
            .sprite(@kpi-three-flags-colored1)
        }

        &.kpiThreeFlagsBigColored2 {
            .sprite(@kpi-three-flags-colored2)
        }

        &.kpiThreeStarsBigColored0 {
            .sprite(@kpi-three-stars-colored0)
        }

        &.kpiThreeStarsBigColored1 {
            .sprite(@kpi-three-stars-colored1)
        }

        &.kpiThreeStarsBigColored2 {
            .sprite(@kpi-three-stars-colored2)
        }

        &.kpiThreeSymbolsUnCircledBigColored0 {
            .sprite(@kpi-three-symbols-un-circled-colored0)
        }

        &.kpiThreeSymbolsUnCircledBigColored1 {
            .sprite(@kpi-three-symbols-un-circled-colored1)
        }

        &.kpiThreeSymbolsUnCircledBigColored2 {
            .sprite(@kpi-three-symbols-un-circled-colored2)
        }

        &.kpiRoadSignsBig0 {
            .sprite(@kpi-road-signs0);
        }

        &.kpiRoadSignsBig1 {
            .sprite(@kpi-road-signs1);
        }

        &.kpiRoadSignsBig2 {
            .sprite(@kpi-road-signs2);
        }

        &.kpiTrafficLightBig0 {
            .sprite(@kpi-traffic-light0);
        }

        &.kpiTrafficLightBig1 {
            .sprite(@kpi-traffic-light1);
        }

        &.kpiTrafficLightBig2 {
            .sprite(@kpi-traffic-light2);
        }

        &.kpiShapesBig0 {
            .sprite(@kpi-shapes0);
        }

        &.kpiShapesBig1 {
            .sprite(@kpi-shapes1);
        }

        &.kpiShapesBig2 {
            .sprite(@kpi-shapes2);
        }

        &.kpiFiveBarsBig0 {
            .sprite(@kpi-five-bars-colored0);
        }

        &.kpiFiveBarsBig1 {
            .sprite(@kpi-five-bars-colored1);
        }

        &.kpiFiveBarsBig2 {
            .sprite(@kpi-five-bars-colored2);
        }

        &.kpiFiveBarsBig4 {
            .sprite(@kpi-five-bars-colored3);
        }

        &.kpiFiveBarsBig5 {
            .sprite(@kpi-five-bars-colored4);
        }

        &.kpiFiveBoxesBig0 {
            .sprite(@kpi-five-boxes-colored0);
        }

        &.kpiFiveBoxesBig1 {
            .sprite(@kpi-five-boxes-colored1);
        }

        &.kpiFiveBoxesBig2 {
            .sprite(@kpi-five-boxes-colored2);
        }

        &.kpiFiveBoxesBig3 {
            .sprite(@kpi-five-boxes-colored3);
        }

        &.kpiFiveBoxesBig4 {
            .sprite(@kpi-five-boxes-colored4);
        }

        &.kpiGaugeBig0 {
            .sprite(@kpi-gauge-ascending0);
        }

        &.kpiGaugeBig1 {
            .sprite(@kpi-gauge-ascending1);
        }

        &.kpiGaugeBig2 {
            .sprite(@kpi-gauge-ascending2);
        }

        &.kpiGaugeBig3 {
            .sprite(@kpi-gauge-ascending3);
        }

        &.kpiGaugeBig4 {
            .sprite(@kpi-gauge-ascending4);
        }
    }
}

.interactive-legend {
    white-space: nowrap;
    text-align: left;
    overflow: hidden;

    .title {
        font-family: @lightFontFamily;
        font-size: 16px;
        color: #666666;
    }

    .item {
        font-family: @lightFontFamily;
        font-size: 12px;
        color: #666666;
        padding-right: 22px;
        padding-bottom: 0px;
        padding-top: 3px;
    }

    .icon {
        display: inline-block;
        overflow: hidden;
        vertical-align: middle;
        margin-left: auto;
    }
}

.tooltip-container {
    position: absolute;
    font-size: 11px;
    background-color: @neutralPrimaryColor;
    pointer-events: none;
    z-index: @tooltip-z-index;

    .tooltip-content-container {
        padding: 12px;
        max-width: 390px;
    }

    .tooltip-row {
        display: table-row;
        line-height: 16px;
    }

    div.tooltip-title-cell {
        display: table-cell;
        word-wrap: break-word;
        font-family: @regularSecondaryFontFamily;
        text-transform: uppercase;
        max-width: 130px;
        padding-right: 12px;
        color: @neutralTertiaryColor;
    }

    div.tooltip-value-cell {
        display: table-cell;
        word-wrap: break-word;
        max-width: 260px;
        font-weight: bold;
        color: @whiteColor;
        letter-spacing: 1px;
    }

    .arrow {
        position: absolute;
        width: 0;
        height: 0;

        &.top {
            top: 7px;
        }

        &.bottom {
            bottom: 7px;
        }

        &.left {
            left: -7px;
            border-top: 7px solid transparent;
            border-bottom: 7px solid transparent;
            border-right: 7px solid @neutralPrimaryColor;
        }

        &.right {
            right: -7px;
            border-top: 7px solid transparent;
            border-bottom: 7px solid transparent;
            border-left: 7px solid @neutralPrimaryColor;
        }
    }
}

.labelGraphicsContext {
    .label {
        font-size: 12px;
        text-anchor: middle;
        font-family: @regularSecondaryFontFamily;
        /* Enables tooltip when hovering on data label inside visual */
        pointer-events: none;
    }
}

/* Kept around for funnel labels; can be removed once it's moved to the new system */
.data-labels {
    font-size: 12px;
    text-anchor: middle;
    font-family: @regularSecondaryFontFamily;
    /* Enables tooltip when hovering on data label inside visual */
    pointer-events: none;
}

.richtextbox {
    color: @neutralPrimaryColor;
    pointer-events: all;

    a {
        color: @defaultLinkColor;
    }

    .ql-container {
        padding: 0px;
        cursor: auto;
    }

    .ql-editor {
        line-height: normal;
        word-wrap: break-word;
    }
}

div.ql-toolbar {
    padding: 4px;
    background: @neutralPrimaryColor;
    color: @whiteColor;
    white-space: nowrap;
    overflow-x: hidden;
    font-size: 14px;
    // TODO: fix SELECT dropdown arrow in IE
    /*
    select::-ms-expand {
        display: none;
    }
    */
    .ql-format-group {
        display: inline-block;
        vertical-align: middle;
        margin: 0px 2px;
    }

    select.ql-picker {
        margin: 3px;
        padding: 3px;
        background: @neutralPrimaryColorAlt;
        border: 1px solid @blackColor;
    }

    select.ql-font {
        width: 122px;
    }

    label {
        margin: 3px;
    }

    .ql-format-button {
        margin: 3px;
        display: inline-block;
        vertical-align: middle;
    }

    .toolbar-url-input {
        display: inline-block;
        vertical-align: middle;

        .ql-link div {
            height: 100%;
        }

        .ql-link-tooltip {
            display: none;
            top: 0 !important;
            left: 0 !important;
            position: relative;
            margin: 0 3px;
            padding: 0px;
            line-height: 100%;
            vertical-align: middle;
            border: none;
            background-color: inherit;

            input {
                color: @neutralPrimaryColor;
            }

            a {
                margin: 0 3px;
                color: @secondaryChromeFontColor;
                background: inherit;

                &:hover {
                    color: @highlightColor;
                }
            }

            .bar {
                font-size: 18px;
                color: @secondaryChromeFontColor;
            }

            .change {
                display: none;
            }
        }

        .ql-link-tooltip.editing {
            .bar {
                display: none;
            }
        }

        .ql-link.ql-active + .ql-link-tooltip,
        .ql-link-tooltip.editing {
            display: inline-block;
        }
    }

    .ql-format-button:hover {
        background: @themePrimaryColor;
        color: @neutralPrimaryColor;
    }

    .ql-format-button.ql-active {
        background: @themePrimaryColor;
        color: @neutralPrimaryColor;
    }

    .ql-format-button[data-value="left"] {
        .sprite(@left-align-text-white);
    }

    .ql-format-button[data-value="left"].ql-active {
        .sprite(@left-align-text-black);
    }

    .ql-format-button[data-value="left"]:hover {
        .sprite(@left-align-text-black);
    }

    .ql-format-button[data-value="right"] {
        .sprite(@right-align-text-white);
    }

    .ql-format-button[data-value="right"].ql-active {
        .sprite(@right-align-text-black);
    }

    .ql-format-button[data-value="right"]:hover {
        .sprite(@right-align-text-black);
    }

    .ql-format-button[data-value="center"] {
        .sprite(@center-align-text-white);
    }

    .ql-format-button[data-value="center"].ql-active {
        .sprite(@center-align-text-black);
    }

    .ql-format-button[data-value="center"]:hover {
        .sprite(@center-align-text-black);
    }

    .ql-format-button.ql-bold {
        .sprite(@bold-text-white);
    }

    .ql-format-button.ql-bold.ql-active {
        .sprite(@bold-text-black);
    }

    .ql-format-button.ql-bold:hover {
        .sprite(@bold-text-black);
    }

    .ql-format-button.ql-italic {
        .sprite(@italic-text-white);
    }

    .ql-format-button.ql-italic.ql-active {
        .sprite(@italic-text-black);
    }

    .ql-format-button.ql-italic:hover {
        .sprite(@italic-text-black);
    }

    .ql-format-button.ql-underline {
        .sprite(@underline-text-white);
    }

    .ql-format-button.ql-underline.ql-active {
        .sprite(@underline-text-black);
    }

    .ql-format-button.ql-underline:hover {
        .sprite(@underline-text-black);
    }

    .ql-format-button.ql-link {
        .sprite(@insert-link-white);
    }

    .ql-format-button.ql-link.ql-active {
        .sprite(@insert-link-black);
    }

    .ql-format-button.ql-link:hover {
        .sprite(@insert-link-black);
    }
}

.multiRowCard {
    .card {
        box-sizing: border-box;
        border-left: 3px solid;
        border-left-color: @neutralTertiaryColor;
        color: #767676;
        padding-left: 10px;
        position: relative;
        width: 100%;

        &.mrtile {
            border-bottom: 1px solid @neutralTertiaryAltColor;
            border-left: 0px;
            padding-bottom: 5px;
            padding-left: 0px;
            padding-top: 5px;

            .cardItemContainer {
                padding-top: 5px;
            }
        }

        .cardItemContainer {
            box-sizing: border-box;
            padding-top: 7px;
            position: relative;
            vertical-align: top;

            .caption {
                color: @neutralPrimaryColor;
                font-size: 14px;
                line-height: 20px;
                overflow: hidden;
                text-align: left;
                text-overflow: ellipsis;
                white-space: nowrap;
            }

            .details {
                color: @neutralTertiaryColor;
                font-size: 12px;
                overflow: hidden;
                text-align: left;
                text-overflow: ellipsis;
                white-space: nowrap;
            }

            .imgCon img {
                display: inline-block;
                vertical-align: sub;
            }
        }

        .title {
            font-size: 18px;
            font-family: @semiboldFontFamily;
            line-height: 24px;
            margin-bottom: 5px;
            overflow: hidden;
            text-overflow: ellipsis;
            white-space: nowrap;
        }
    }

    .row:last-child {
        .card {
            &.mrtile {
                border-bottom: 0px;
                padding-bottom: 0px;
            }
        }
    }
}

.clearCatcher {
    fill-opacity: 0;
}

.visual.owlGaugeVisual {
    overflow: hidden;

    &.sad {
        .owlGaugeBg {
            .st0{ fill:#EF4137; }
            .st1{ fill:#FAAF42; }
            .st2{ fill:#F15B2A; }
            .st3{ fill:#F15B2A; }
        }

        .owlGaugeTail {
            animation: owlTailAmbientAnimation 2.5s infinite;
        }
    }

    &.meh {
        .owlGaugeBg {
            .st0{ fill:#F18D05; }
            .st1{ fill:#FAAF42; }
            .st2{ fill:#F15B2A; }
            .st3{ fill:#F15B2A; }
        }

        .owlGaugeTail {
            animation: owlTailAmbientAnimation 1.5s infinite;
        }
    }

    &.happy {
        .owlGaugeBg {
            .st0{ fill:#32742C; }
            .st1{ fill:#D0D102; }
            .st2{ fill:#61AE24; }
            .st3{ fill:#23AA65; }
        }

        .owlGaugeTail {
            animation: owlTailAmbientAnimation .5s infinite;
        }
    }

    > svg {
        position:absolute;
        transition: all 0.25s;
    }

    .owlGaugeBody {
        width: 30%;
        left: 35%;
        bottom: 0;
        transform: translate(0, 30%);
    }

    .owlGaugeTail {
        width: 70%;
        left: 15%;
        bottom: 0;
        transform-origin: 50% 100%;
    }

    .owlGaugeBg {
        width: 120%;
        left: -10%;
        bottom: 0;
        transform-origin: 50% 100%;
        transform: rotate(-180deg);

        path {
            transition: fill 0.5s;
        }
    }

    @keyframes owlTailAmbientAnimation {
        0% { transform: rotate(2deg); }
        50% { transform: rotate(-2deg); }
        100% { transform: rotate(2deg); }
    }
}
    
.streamGraph {
    .axis{
        path, line {
            fill: none;
            stroke: black;
            shape-rendering: crispEdges;
        }

        text {
            font-family: sans-serif;
            font-size: 11px;
        }
    }
}

.radarChart {
    .axis {
        path, line {
            fill: none;
            stroke: grey;
            stroke-width: 1px;
        }

        text {
            font-family: sans-serif;
            font-size: 11px;
        }
    }
    .segments {
        path, line {
            fill: none;
            stroke: grey;
            stroke-opacity: 0.75;
            stroke-width: 0.3px;
        }
    }
}

.dotPlot {
    .axis{
        path, line {
            fill: none;
            stroke: black;
            shape-rendering: crispEdges;
        }

        text {
            font-family: sans-serif;
            font-size: 11px;
        }
    }
}

.sunBurstPercentage{
    font-weight:bold;
    opacity:0;
}
.sunBurstPercentageFixed{
    font-weight:bold;
    opacity:0;
}

.histogram {
    @histogramAxesColor: @neutralSecondaryAltColor;
    @histogramLegendTextColor: @blackColor;

    font-family: @regularFontFamily;

    .axis, .legends {
        path, line {
            fill: none;
            stroke: @histogramAxesColor;
            shape-rendering: crispEdges;
        }

        text {
            fill: @histogramAxesColor;
            font-size: 11px;
        }
    }

    .legends {
        text {
            font-size: 12px;
            fill: @histogramLegendTextColor;
            text-anchor: middle;
        }
    }
}

<<<<<<< HEAD
.areaRangeChart {
    @areaRangeChartAxesColor: @neutralSecondaryAltColor;
    @areaRangeChartLegendTextColor: @blackColor;

    font-family: @regularFontFamily;

    .axis {
        path, line {
            fill: none;
            stroke: @areaRangeChartAxesColor;
            shape-rendering: crispEdges;
        }

        text {
            fill: @areaRangeChartAxesColor;
            font-size: 11px;
        }
    }

    .chart {
        path, line {
            stroke-width: 1;
        }
=======
.slicerX {
    font-family: @regularFontFamily;
    .hidden {
        display: none !important;
    }

    .slicerBody {

        .cell {
            box-sizing: border-box;
            margin: 2px 5px;
            border-radius: 5px;
            display: inline-block;
            overflow: hidden;
            text-overflow: ellipsis;
            position: relative;
            cursor: pointer;
        }

        li.slicerItemContainer {

            display: flex;
            flex-direction: column;
            flex-wrap: nowrap;
            justify-content: center;
            align-content: center;
            align-items: stretch;

            height: 100%;
            padding-top: 5px;
            padding-bottom: 5px;
  
            .slicer-text-wrapper, .slicer-img-wrapper {
                order: 0;
                align-self: auto;
                
                flex-grow: 1;
                flex-shrink: 1;
                flex-basis: auto;
            }

            .slicer-text-wrapper {
                box-sizing: border-box;
                text-align: center;

                display: flex;
                flex-direction: column;
                flex-wrap: nowrap;
                justify-content: center;
                align-content: center;
                align-items: stretch;
            }

            .slicer-img-wrapper {
                background-repeat: no-repeat;
                background-position: center;
                background-size: contain;
            }
            .stretchImage {
                background-size: cover !important;
            }
            .bottomImage {
                order: 1;
            }
        }
    }

    .slicerItemContainer.selected {
        background: #BDD7EE;
    }

    .slicerBody-horizontal {
        white-space: nowrap;
    }

    .row-horizontal {
        display: inline-block;
    }

    .slicerContainer .slicerText {
        padding: 0px 5px;
    }
    .slicerHeader {
        margin-bottom: 5px;
>>>>>>> 4905f160
    }
}<|MERGE_RESOLUTION|>--- conflicted
+++ resolved
@@ -1893,7 +1893,6 @@
         }
     }
 }
-
 .sunBurstPercentage{
     font-weight:bold;
     opacity:0;
@@ -1931,7 +1930,6 @@
     }
 }
 
-<<<<<<< HEAD
 .areaRangeChart {
     @areaRangeChartAxesColor: @neutralSecondaryAltColor;
     @areaRangeChartLegendTextColor: @blackColor;
@@ -1955,91 +1953,103 @@
         path, line {
             stroke-width: 1;
         }
-=======
-.slicerX {
+    }
+}
+
+.chicletSlicer {
     font-family: @regularFontFamily;
+
+    .clear {
+        background-image: url('data:image/png;base64,iVBORw0KGgoAAAANSUhEUgAAAA8AAAAOCAIAAAB/6NG4AAAAAXNSR0IArs4c6QAAAARnQU1BAACxjwv8YQUAAAAJcEhZcwAAHYcAAB2HAY/l8WUAAADtSURBVChTlZBLioRAEETn/jdwJSjqThFBRRARQRD8LjyCCwUPoKJOVEf1tC09MPNWFVkvsz5f53/41c6yrKoqGZ58tqFGUeR5XtM0svTggw01DMN937dtcxzn2nC3i6KgyrgsCxq6rmN8s28qYUPf91i/bKi2beN0mS/keY4pWEi7rmvXdQ3DGIaBlR8wJQgCHijstm3xfEyd59k0zXEcH5oAKrcYha2qKi7HjAbLsthQluVVBcJO0zSO4+M4WJqmCVfCP95UIGx4sJMkYQlAxT+s6yrzE/lKNui6jqlAURRN07DwfZ8CkfafOM9vHlBGJTazbYkAAAAASUVORK5CYII=');
+
+        background-size: contain;
+        background-repeat: no-repeat;
+        background-position: center;
+        width: 13px;
+        height: 12px;
+        margin: 4px 2px;
+        float: right;
+        cursor: pointer;
+    }
+
+    .row{
+      white-space: nowrap;
+    }
     .hidden {
-        display: none !important;
+      display: none !important;
     }
 
     .slicerBody {
-
         .cell {
             box-sizing: border-box;
-            margin: 2px 5px;
-            border-radius: 5px;
+            padding: 2px 5px;
+              
             display: inline-block;
-            overflow: hidden;
-            text-overflow: ellipsis;
+              
             position: relative;
             cursor: pointer;
-        }
-
-        li.slicerItemContainer {
-
+            width: 100%;
+        }
+
+        li.slicerItemContainer {  
+            height: 100%;
+            width: 100%;
+            padding: 2px;
             display: flex;
             flex-direction: column;
             flex-wrap: nowrap;
             justify-content: center;
             align-content: center;
             align-items: stretch;
-
-            height: 100%;
-            padding-top: 5px;
-            padding-bottom: 5px;
-  
-            .slicer-text-wrapper, .slicer-img-wrapper {
+            border-radius: 5px;
+            box-sizing: border-box;
+        
+            .slicer-text-wrapper {
+                box-sizing: border-box;
+                text-align: center;
                 order: 0;
                 align-self: auto;
-                
                 flex-grow: 1;
                 flex-shrink: 1;
                 flex-basis: auto;
-            }
-
-            .slicer-text-wrapper {
-                box-sizing: border-box;
-                text-align: center;
-
                 display: flex;
                 flex-direction: column;
                 flex-wrap: nowrap;
                 justify-content: center;
                 align-content: center;
                 align-items: stretch;
-            }
-
+                overflow: hidden;
+                text-overflow: ellipsis;
+            }
             .slicer-img-wrapper {
                 background-repeat: no-repeat;
                 background-position: center;
                 background-size: contain;
             }
             .stretchImage {
-                background-size: cover !important;
+                background-size: 100% 100%;
             }
             .bottomImage {
                 order: 1;
             }
-        }
+            .slicerItem-disabled {
+                opacity: 0.4;
+                color: #fff !important;
+            }
+        }   
     }
 
     .slicerItemContainer.selected {
         background: #BDD7EE;
     }
 
-    .slicerBody-horizontal {
-        white-space: nowrap;
-    }
-
     .row-horizontal {
         display: inline-block;
     }
-
     .slicerContainer .slicerText {
         padding: 0px 5px;
     }
     .slicerHeader {
         margin-bottom: 5px;
->>>>>>> 4905f160
     }
 }