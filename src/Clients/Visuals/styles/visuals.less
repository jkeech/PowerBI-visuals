﻿/*
 *  Power BI Visualizations
 *
 *  Copyright (c) Microsoft Corporation
 *  All rights reserved. 
 *  MIT License
 *
 *  Permission is hereby granted, free of charge, to any person obtaining a copy
 *  of this software and associated documentation files (the ""Software""), to deal
 *  in the Software without restriction, including without limitation the rights
 *  to use, copy, modify, merge, publish, distribute, sublicense, and/or sell
 *  copies of the Software, and to permit persons to whom the Software is
 *  furnished to do so, subject to the following conditions:
 *   
 *  The above copyright notice and this permission notice shall be included in 
 *  all copies or substantial portions of the Software.
 *   
 *  THE SOFTWARE IS PROVIDED *AS IS*, WITHOUT WARRANTY OF ANY KIND, EXPRESS OR 
 *  IMPLIED, INCLUDING BUT NOT LIMITED TO THE WARRANTIES OF MERCHANTABILITY, 
 *  FITNESS FOR A PARTICULAR PURPOSE AND NONINFRINGEMENT. IN NO EVENT SHALL THE 
 *  AUTHORS OR COPYRIGHT HOLDERS BE LIABLE FOR ANY CLAIM, DAMAGES OR OTHER 
 *  LIABILITY, WHETHER IN AN ACTION OF CONTRACT, TORT OR OTHERWISE, ARISING FROM,
 *  OUT OF OR IN CONNECTION WITH THE SOFTWARE OR THE USE OR OTHER DEALINGS IN
 *  THE SOFTWARE.
 */

@import "sprites.less";
@import "../../PowerBI/styles/colorPalette.less";
@import "../../PowerBI/styles/fonts.less";
@import "../../PowerBI/styles/mixins.less";
@import "../../PowerBI/styles/constants.less";
@import (optional) "bingNews.less";
@import (optional) "bingSocialTweets.less";
@import (optional) "bingSocialNews.less";
@import (optional) "webChart.less";
@import (optional) "partitionMap.less";
@import (optional) "sunburstChart.less";

.slicerContainer {

    .slicerHeader {
        margin: 0 0 0 8px;
        box-sizing: border-box;
    }

    .headerText {
        color: @neutralPrimaryColor;
        font-size: 14px;
        text-overflow: ellipsis;
        display: block;
        overflow: hidden;
        white-space: nowrap;
        width: auto;
        float: none;
    }

    .slicerItemContainer {
        margin: 2px 0 0 8px;
        box-sizing: border-box;
        white-space: nowrap;

        * {
            display: table-cell;
	        vertical-align: bottom;
        }

        &:hover .slicerCheckbox span::before {
            opacity: 1;
        }
    }

    .slicerCheckbox {
        cursor: pointer;

        input {
            display: none;
        }

        span {
            display: table-cell;
        }

        span::before {
            content: '';
            display: inline-block;
            vertical-align: middle;
            .sprite(@slicer-checkbox);
            opacity: 0.5;
        }

        input:checked + span::before {
            .sprite(@slicer-checkbox-selected);
            opacity: 1;
        }

        input.partiallySelected + span::before {
            .sprite(@slicer-partially-selected);
            opacity: 1;
        }
    }

    .slicerText {
        cursor: pointer;
        font-size: 14px;
    }

    .clear {
        .sprite(@slicer-reset);
        // The total margin is referred in the slicer.ts file. Any changes to these values should also be updated in the ts file
        margin: 4px 2px;
        float: right;
        cursor: pointer;
    }
}

.visual svg {
    &.legend {
        .navArrow {
            fill: @neutralPrimaryColor;
            cursor: pointer;
            /* stroke enabled for a bigger click target, but smaller visible arrow size */
            stroke: @whiteColor;
            stroke-width: 2px;
        }
    }

    .showLinesOnAxis {
        path {
            display: none;
        }

        .tick {
            line {
                stroke: @chartAxisGridLineColor;
                stroke-width: 1px;
                padding-left: 10px;

                &.zero-line {
                    stroke: @neutralTertiaryColor;
                }
            }
        }
    }

    .hideLinesOnAxis {
        .tick {
            line {
                display: none;
            }
        }

        path {
            stroke-width: 1px;
        }

        .domain {
            display: none;
        }
    }
}

/* Animated Text (and card) Styles */
.animatedNumber .mainText, .card .mainText {
    fill: @neutralPrimaryColor;
    font-family: @lightSecondaryFontFamily;
}

/* Column chart styles */
.columnChart {
    .column {
        fill: @chartTemplateColor;
    }

    .column:hover {
        fill: @chartTemplateColorDarker;
    }

    .axisGraphicsContext {
        font-family: @regularFontFamily;
        font-size: 11px;

        text {
            fill: @neutralSecondaryAltColor;
        }

        .axis path, .axis line {
            fill: none;
            stroke: @neutralSecondaryAltColor;
            shape-rendering: crispEdges;
        }
    }

    .interactive-hover-line {
        stroke: @interactiveHoverLineColor;
        stroke-width: 3px;
        opacity: 1;
    }

    .drag-handle {
        fill: #666666;
        opacity: 1;
    }
}

.dataDotChart {

    .dataDotChartMainGraphicsContext {
        font-family: @regularFontFamily;
        font-size: 11px;

        .dot {
            fill: @chartTemplateColor;
        }

        .dot:hover {
            fill: @chartTemplateColorDarker;
        }

        .dot.null-value {
            display: none;
        }

        .label {
            fill: white;
            text-anchor: middle;
        }

        .label.null-value {
            display: none;
        }

        .label.overflowed {
            display: none;
        }
    }

    .axisGraphicsContext {
        font-family: @regularFontFamily;
        font-size: 11px;

        text {
            fill: @neutralSecondaryAltColor;
        }

        .axis path, .axis line {
            fill: none;
            stroke: @neutralSecondaryAltColor;
            shape-rendering: crispEdges;
        }
    }
}

.waterfallChart {
    .column {
        fill: @chartTemplateColor;
    }

    .column:hover {
        fill: @chartTemplateColorDarker;
    }

    .axisGraphicsContext {
        font-family: @regularFontFamily;
        font-size: 11px;

        text {
            fill: @neutralSecondaryAltColor;
        }

        .axis path, .axis line {
            fill: none;
            stroke: @neutralSecondaryAltColor;
            shape-rendering: crispEdges;
        }
    }

    .waterfall-connector {
        stroke: @chartConnectorColor;
        stroke-width: 1px;
        shape-rendering: crispEdges;
    }
}

.lineChart {
    .mainGraphicsContext {
        path {
            fill: none;
            stroke-width: 3px;
            stroke-linecap: round;
        }

        .catBackground path { // Replaced by .line-shadow; kept around until the deprecated render method can be removed.
            stroke-width: 6px;
            stroke: white;
        }

        .interactivity-line {
            stroke: @whiteColor;
            stroke-opacity: 0;
            stroke-width: 10px;
        }
    }

    .hover-line {
        stroke: @chartAxisGridLineColor;
        fill: rgba(235, 94, 94, 1.0);

        .interactive {
            stroke: @interactiveHoverLineColor;
            stroke-width: 3px;
            opacity: 1;
        }
    }

    .drag-handle {
        fill: #666666;
        opacity: 1;
    }

    .axisGraphicsContext {
        font-family: @regularFontFamily;
        font-size: 11px;

        text {
            fill: @neutralSecondaryAltColor;
        }

        .axis path, .axis line {
            fill: none;
            stroke: @neutralSecondaryAltColor;
            shape-rendering: crispEdges;
        }

        .line {
            fill: none;
            stroke: steelblue;
            stroke-width: 2px;
        }
    }
}

.funnelChart {
    line {
        shape-rendering: crispEdges;
    }

    .percentBars {
        line {
            fill: none;
            stroke: @neutralTertiaryColor;
            stroke-width: 1px;
        }

        text {
            text-anchor: middle;
            font-family: @regularSecondaryFontFamily;
        }
    }

    .axis {
        path, line {
            fill: none;
            stroke: #000;
        }

        .data-labels {
            font-size: 12px;
        }

        .tick line {
            display: none;
        }

        .domain {
            display: none;
        }
    }
}

.donutChart {
    overflow: visible !important;

    path.slice {
        stroke-width: 1px;
        stroke: white;
    }

    path.slice-highlight {
        stroke-width: 1px;
        stroke: white;
    }

    .labels {
        text {
            font-family: @regularFontFamily;
            font-size: 11px;
            fill: @neutralSecondaryAltColor;
        }
    }

    polyline {
        stroke: @neutralSecondaryAltColor;
        stroke-width: 1px;
        fill: rgba(0, 0, 0, 0.00);
    }

    .donutLegendArrow {
        fill: #666666;
    }
}

.donutLegend {
    .legend-item {
        .category {
            font-family: @regularFontFamily;
            color: @neutralSecondaryColor;
        }

        .percentage {
            font-family: @lightFontFamily;
            /* No need for color, as it would be overriden afterwards */
        }

        .value {
            font-family: @regularFontFamily;
            color: @neutralSecondaryColor;
        }
    }
}

.scatterChart {
    .mainGraphicsContext {
        path {
            fill: none;
            stroke-width: 3px;
        }

        .notSelected {
            opacity: 0.6;
        }

        .selected {
            opacity: 1;
        }
    }

    .crosshair {
        .horizontal {
            stroke: @neutralSecondaryColor;
            stroke-width: 3px;
            opacity: 0.6;
        }

        .vertical {
            stroke: @neutralSecondaryColor;
            stroke-width: 3px;
            opacity: 0.6;
        }
    }

    .axisGraphicsContext {
        font-family: @regularFontFamily;
        font-size: 11px;

        text {
            fill: @neutralSecondaryAltColor;
        }

        .axis path, .axis line {
            fill: none;
            stroke: @neutralSecondaryAltColor;
            shape-rendering: crispEdges;
        }
    }
}

.playChart {
    .traceLine {
        fill: none;
        stroke-width: 2px;
        stroke-linecap: round;
    }

    .mainGraphicsContext {
        .notSelected {
            opacity: 0.6;
        }

        .selected {
            opacity: 1;
        }
    }

    .axisGraphicsContext {
        font-family: @regularFontFamily;
        font-size: 11px;

        text {
            fill: @neutralSecondaryAltColor;
        }

        .axis path, .axis line {
            fill: none;
            stroke: @neutralSecondaryAltColor;
            shape-rendering: crispEdges;
        }
    }

    .button-container {
        height: 24px;
        width: 24px;
        overflow: hidden;
        -moz-border-radius: 13px;
        -webkit-border-radius: 13px;
        border-radius: 13px;
        border: 1px solid @neutralSecondaryColor;
        margin: 10px;
        display: inline-block;
        cursor: pointer;
    }

    .play {
        width: 0;
        height: 0;
        border-top: 6px solid transparent;
        border-bottom: 6px solid transparent;
        border-left: 11px solid @neutralSecondaryAltColor3;
        border-right: 1px solid transparent;
        padding: 0;
        margin: 6px 8px;
        background: transparent;
        display: block;
    }

    .pause {
        width: 4px;
        height: 12px;
        border-top: 0px;
        border-bottom: 0px;
        border-left: 4px solid #999;
        border-right: 4px solid #999;
        padding: 0;
        margin: 6px 6px;
        background-color: transparent;
        display: block;
    }

    .sliders {
        display: inline-block;
        vertical-align: top;
        margin-top: 18px;
    }

    .callout {
        position: absolute;
        top: 16px;
        right: 16px;
        color: @neutralSecondaryAltColor2;
        opacity: 0.5;
    }
}

.tableContainer {
    overflow: auto;
    /* table */
    .table {
        width: 100%;
        color: @neutralPrimaryColor;
        text-align: left;

        th {
            color: @neutralSecondaryAltColor;
            overflow: hidden;
            text-align: left;
            text-overflow: ellipsis;
            white-space: nowrap;
            /* We cannot use the border-spacing on the table style for spacing since the UX spec wants unbroken row separator lines */
            padding: 0px 12px 0px 0px;
        }

        th:last-child {
            padding: 0px;
        }

        tr {
            height: 20px;
            color: #333;
            font-size: 11px;
            font-weight: normal;
        }

        td {
            border-top: 1px solid @neutralTertiaryAltColor;
            overflow: hidden;
            text-overflow: ellipsis;
            white-space: nowrap;
            /* We cannot use the border-spacing on the table style for spacing since the UX spec wants unbroken row separator lines */
            padding: 0px 12px 0px 0px;
        }

        td:last-child {
            padding: 0px;
        }

        .numeric {
            text-align: right;
        }

        .total {
            font-weight: bold;
        }
    }

    &.scrollbarPad .table th:last-child {
        padding: 0px 20px 0px 0px;
    }

    &.scrollbarPad .table td:last-child {
        padding: 0px 20px 0px 0px;
    }
}

.tablixContainer {
    overflow: auto;

    .bi-tablix {
        position: relative;
        text-align: left;

        .unselectable {
            -webkit-user-select: none;
            -moz-user-select: none;
            -ms-user-select: none;
            -o-user-select: none;
            user-select: none;
            cursor: default;
        }

        table {
            border-collapse: collapse;
            line-height: normal;
            padding: 0px;
            border: 0px;
            margin: 0px;
            font-family: @semiboldFontFamily;
            color: @neutralSecondaryColor;
            font-size: 14px;
            font-weight: normal;
        }

        tr {
            line-height: normal;
            padding: 0px;
            border: 0px;
            margin: 0px;
        }

        td {
            overflow: hidden;
            text-overflow: ellipsis;
            white-space: nowrap;
        }

        .bi-table-column-header {
            border-bottom-width: 1pt;
            border-bottom-style: solid;
            border-bottom-color: #CCCCCC;
            font-size: 16px;
            /* Having a right padding of 5px is crucial to make sure that we do not fire click events on the table column
               header (and trigger sorting) when resizing a column.  The allowed offset from the parent td's right border
               to trigger resizing is 4px (see TablixResizer.resizeHandleSize) and thus less than the 5px padding.
            */
            padding: 0px 5px 0px 10px;
        }

        .bi-table-cell-numeric {
            text-align: right;
        }

        .bi-table-row {
            border-bottom-width: 1pt;
            border-bottom-style: solid;
            border-bottom-color: #E8E8E8;
            font-family: @semiboldFontFamily;
            color: @neutralPrimaryColor;
            font-size: 14px;
            padding: 0px 0px 0px 10px;
        }

        .bi-table-last-row {
            font-family: @semiboldFontFamily;
            color: @neutralPrimaryColor;
            font-size: 14px;
            padding: 0px 0px 0px 10px;
        }

        .bi-table-footer {
            border-top-width: 1pt;
            border-top-style: solid;
            border-top-color: #CCCCCC;
            font-family: @boldFontFamily;
            color: @neutralPrimaryColor;
            font-size: 14px;
            padding: 0px 5px 0px 10px;
        }

        .bi-tablix-header {
            padding: 0px 5px 0px 10px;
        }

        .bi-tablix-row-header-leaf {
            border-right-width: 1px;
            border-right-color: #CCCCCC;
            border-right-style: solid;
            padding: 0px 5px 0px 10px;
        }

        .bi-tablix-row-header-static-leaf {
            border-right-width: 1px;
            border-right-color: #CCCCCC;
            border-right-style: solid;
            padding: 0px 0px 0px 0px;
        }

        .bi-tablix-row-header-toplevel-static-leaf {
            border-right-width: 1px;
            border-right-color: #CCCCCC;
            border-right-style: solid;
            padding: 0px 5px 0px 10px;
        }

        .bi-tablix-column-header-leaf {
            border-bottom-width: 1px;
            border-bottom-color: #CCCCCC;
            border-bottom-style: solid;
            /* Having a right padding of 5px is crucial to make sure that we do not fire click events on the tablix column
               header (and trigger sorting) when resizing a column.  The allowed offset from the parent td's right border
               to trigger resizing is 4px (see TablixResizer.resizeHandleSize) and thus less than the 5px padding.
            */
            padding: 0px 5px 0px 10px;
        }

        .bi-matrix-body-cell {
            text-align: right;
            font-family: @semiboldFontFamily;
            color: @neutralPrimaryColor;
            font-size: 14px;
            padding: 0px 5px 0px 10px;
        }

        .total {
            font-family: @boldFontFamily;
        }

        .scroll-bar-div {
            background: #F1F1F1;
            position: relative;
            user-select: none;
        }

        .scroll-bar-part-arrow {
            background: #F1F1F1;
            position: absolute;
            text-align: center;
            user-select: none;
        }

        .scroll-bar-part-arrow:hover {
            background-color: #cecece;
        }

        .scroll-bar-part-bar {
            background: #cecece;
            position: absolute;
            text-align: center;
            user-select: none;
        }

        .scroll-bar-part-bar:hover {
            background: #c0c0c0;
        }
    }

    .bi-dashboard-tablix {
        position: relative;
        text-align: left;

        .unselectable {
            -webkit-user-select: none;
            -moz-user-select: none;
            -ms-user-select: none;
            -o-user-select: none;
            user-select: none;
            cursor: default;
        }

        table {
            border-collapse: collapse;
            line-height: normal;
            padding: 0px;
            border: 0px;
            margin: 0px;
            font-family: @semiboldFontFamily;
            color: @neutralSecondaryColor;
            font-size: 11px;
            font-weight: normal;
        }

        tr {
            line-height: normal;
            padding: 0px;
            border: 0px;
            margin: 0px;
        }

        td {
            overflow: hidden;
            text-overflow: ellipsis;
            white-space: nowrap;
        }

        .bi-table-column-header {
            border-bottom-width: 1pt;
            border-bottom-style: solid;
            border-bottom-color: #CCCCCC;
            font-size: 11px;
            padding: 0px 5px 0px 10px;
        }

        .bi-table-cell-numeric {
            text-align: right;
        }

        .bi-table-row {
            border-bottom-width: 1pt;
            border-bottom-style: solid;
            border-bottom-color: #E8E8E8;
            font-family: @semiboldFontFamily;
            color: @neutralPrimaryColor;
            font-size: 11px;
            padding: 0px 0px 0px 10px;
        }

        .bi-table-last-row {
            font-family: @semiboldFontFamily;
            color: @neutralPrimaryColor;
            font-size: 11px;
            padding: 0px 0px 0px 10px;
        }

        .bi-table-footer {
            border-top-width: 1pt;
            border-top-style: solid;
            border-top-color: #CCCCCC;
            font-family: @regularFontFamily;
            font-weight: bold;
            color: @neutralPrimaryColor;
            font-size: 11px;
            padding: 0px 5px 0px 10px;
        }

        .bi-tablix-header {
            padding: 0px 5px 0px 10px;
        }

        .bi-tablix-row-header-leaf {
            border-right-width: 1px;
            border-right-color: #CCCCCC;
            border-right-style: solid;
            padding: 0px 5px 0px 10px;
        }

        .bi-tablix-row-header-static-leaf {
            border-right-width: 1px;
            border-right-color: #CCCCCC;
            border-right-style: solid;
            padding: 0px 0px 0px 0px;
        }

        .bi-tablix-row-header-toplevel-static-leaf {
            border-right-width: 1px;
            border-right-color: #CCCCCC;
            border-right-style: solid;
            padding: 0px 5px 0px 10px;
        }

        .bi-tablix-column-header-leaf {
            border-bottom-width: 1px;
            border-bottom-color: #CCCCCC;
            border-bottom-style: solid;
            padding: 0px 5px 0px 10px;
        }

        .bi-matrix-body-cell {
            text-align: right;
            font-family: @regularFontFamily;
            color: @neutralPrimaryColor;
            font-size: 11px;
            padding: 0px 5px 0px 10px;
        }

        .total {
            font-weight: bold;
            font-family: @regularFontFamily;
        }
    }
}

.callout {
    /*temp styles, waiting on behaviour spec*/
    height: 15px;
    top: -49px;
    color: @neutralSecondaryAltColor;
    font-weight: bold;
    white-space: nowrap;

    .label {
        font-weight: bold;
    }

    .labelValue {
        font-weight: normal;
    }
}

.triangle-border {
    position: absolute;
    padding: 10px;
    margin: 1em 0 3em;
    border: 1px solid rgb(165, 221, 235);
    color: #333;
    background: rgba(255,255,255,1);
    /* css3 */
    -webkit-border-radius: 0px;
    -moz-border-radius: 0px;
    border-radius: 0px;
}

.triangle-border:before {
    content: "";
    position: absolute;
    bottom: -11px; /* value = - border-top-width - border-bottom-width */
    border-width: 11px 11px 0;
    border-style: solid;
    border-color: rgb(165, 221, 235) transparent;
    /* reduce the damage in FF3.0 */
    display: block;
    width: 0;
}

/* creates the smaller  triangle */
.triangle-border:after {
    content: "";
    position: absolute;
    bottom: -9px; /* value = - border-top-width - border-bottom-width */
    border-width: 9px 9px 0;
    border-style: solid;
    border-color: rgba(255,255,255,1) transparent;
    /* reduce the damage in FF3.0 */
    display: block;
    width: 0;
}



.visual {
    .mapControl {
        position: relative;
    }

    .mapShapes {
        stroke-linejoin: round;
    }

    .textbox {
        color: @blackColor;
        line-height: 1;
    }

    .imageBackground {
        background-size: contain;
        background-position: center;
        background-repeat: no-repeat;
    }

    .treemap {
        .shapes {
            stroke: white;

            .rootNode {
                fill: none;
            }

            .parentGroup {
                stroke-width: 1.5px;
                stroke-opacity: 0.8;
            }

            .nodeGroup {
                stroke-width: 1px;
                stroke-opacity: 0.2;
                fill: none;
            }
        }

        .labels {
            font-family: @regularFontFamily;
            fill: @whiteColor;

            .majorLabel {
                font-size: 12px;
            }

            .minorLabel {
                font-size: 10px;
            }
        }
    }

    div {
        &.kpiTrafficLightSingle0 {
            .sprite(@kpi-traffic-light-single0)
        }

        &.kpiTrafficLightSingle1 {
            .sprite(@kpi-traffic-light-single1)
        }

        &.kpiTrafficLightSingle2 {
            .sprite(@kpi-traffic-light-single2)
        }

        &.kpiThreeFlagsColored0 {
            .sprite(@kpi-three-flags-colored0)
        }

        &.kpiThreeFlagsColored1 {
            .sprite(@kpi-three-flags-colored1)
        }

        &.kpiThreeFlagsColored2 {
            .sprite(@kpi-three-flags-colored2)
        }

        &.kpiThreeStarsColored0 {
            .sprite(@kpi-three-stars-colored0)
        }

        &.kpiThreeStarsColored1 {
            .sprite(@kpi-three-stars-colored1)
        }

        &.kpiThreeStarsColored2 {
            .sprite(@kpi-three-stars-colored2)
        }

        &.kpiThreeSymbolsUnCircledColored0 {
            .sprite(@kpi-three-symbols-un-circled-colored0)
        }

        &.kpiThreeSymbolsUnCircledColored1 {
            .sprite(@kpi-three-symbols-un-circled-colored1)
        }

        &.kpiThreeSymbolsUnCircledColored2 {
            .sprite(@kpi-three-symbols-un-circled-colored2)
        }

        &.kpiRoadSigns0 {
            .sprite(@kpi-road-signs0);
        }

        &.kpiRoadSigns1 {
            .sprite(@kpi-road-signs1);
        }

        &.kpiRoadSigns2 {
            .sprite(@kpi-road-signs2);
        }

        &.kpiTrafficLight0 {
            .sprite(@kpi-traffic-light0);
        }

        &.kpiTrafficLight1 {
            .sprite(@kpi-traffic-light1);
        }

        &.kpiTrafficLight2 {
            .sprite(@kpi-traffic-light2);
        }

        &.kpiShapes0 {
            .sprite(@kpi-shapes0);
        }

        &.kpiShapes1 {
            .sprite(@kpi-shapes1);
        }

        &.kpiShapes2 {
            .sprite(@kpi-shapes2);
        }

        &.kpiFiveBars0 {
            .sprite(@kpi-five-bars-colored0);
        }

        &.kpiFiveBars1 {
            .sprite(@kpi-five-bars-colored1);
        }

        &.kpiFiveBars2 {
            .sprite(@kpi-five-bars-colored2);
        }

        &.kpiFiveBars3 {
            .sprite(@kpi-five-bars-colored3);
        }

        &.kpiFiveBars4 {
            .sprite(@kpi-five-bars-colored4);
        }

        &.kpiFiveBoxes0 {
            .sprite(@kpi-five-boxes-colored0);
        }

        &.kpiFiveBoxes1 {
            .sprite(@kpi-five-boxes-colored1);
        }

        &.kpiFiveBoxes2 {
            .sprite(@kpi-five-boxes-colored2);
        }

        &.kpiFiveBoxes3 {
            .sprite(@kpi-five-boxes-colored3);
        }

        &.kpiFiveBoxes4 {
            .sprite(@kpi-five-boxes-colored4);
        }

        &.kpiGauge0 {
            .sprite(@kpi-gauge-ascending0);
        }

        &.kpiGauge1 {
            .sprite(@kpi-gauge-ascending1);
        }

        &.kpiGauge2 {
            .sprite(@kpi-gauge-ascending2);
        }

        &.kpiGauge3 {
            .sprite(@kpi-gauge-ascending3);
        }

        &.kpiGauge4 {
            .sprite(@kpi-gauge-ascending4);
        }

        &.kpiTrafficLightSingleBig0 {
            .sprite(@kpi-traffic-light-single0)
        }

        &.kpiTrafficLightSingleBig1 {
            .sprite(@kpi-traffic-light-single1)
        }

        &.kpiTrafficLightSingleBig2 {
            .sprite(@kpi-traffic-light-single2)
        }

        &.kpiThreeFlagsBigColored0 {
            .sprite(@kpi-three-flags-colored0)
        }

        &.kpiThreeFlagsBigColored1 {
            .sprite(@kpi-three-flags-colored1)
        }

        &.kpiThreeFlagsBigColored2 {
            .sprite(@kpi-three-flags-colored2)
        }

        &.kpiThreeStarsBigColored0 {
            .sprite(@kpi-three-stars-colored0)
        }

        &.kpiThreeStarsBigColored1 {
            .sprite(@kpi-three-stars-colored1)
        }

        &.kpiThreeStarsBigColored2 {
            .sprite(@kpi-three-stars-colored2)
        }

        &.kpiThreeSymbolsUnCircledBigColored0 {
            .sprite(@kpi-three-symbols-un-circled-colored0)
        }

        &.kpiThreeSymbolsUnCircledBigColored1 {
            .sprite(@kpi-three-symbols-un-circled-colored1)
        }

        &.kpiThreeSymbolsUnCircledBigColored2 {
            .sprite(@kpi-three-symbols-un-circled-colored2)
        }

        &.kpiRoadSignsBig0 {
            .sprite(@kpi-road-signs0);
        }

        &.kpiRoadSignsBig1 {
            .sprite(@kpi-road-signs1);
        }

        &.kpiRoadSignsBig2 {
            .sprite(@kpi-road-signs2);
        }

        &.kpiTrafficLightBig0 {
            .sprite(@kpi-traffic-light0);
        }

        &.kpiTrafficLightBig1 {
            .sprite(@kpi-traffic-light1);
        }

        &.kpiTrafficLightBig2 {
            .sprite(@kpi-traffic-light2);
        }

        &.kpiShapesBig0 {
            .sprite(@kpi-shapes0);
        }

        &.kpiShapesBig1 {
            .sprite(@kpi-shapes1);
        }

        &.kpiShapesBig2 {
            .sprite(@kpi-shapes2);
        }

        &.kpiFiveBarsBig0 {
            .sprite(@kpi-five-bars-colored0);
        }

        &.kpiFiveBarsBig1 {
            .sprite(@kpi-five-bars-colored1);
        }

        &.kpiFiveBarsBig2 {
            .sprite(@kpi-five-bars-colored2);
        }

        &.kpiFiveBarsBig4 {
            .sprite(@kpi-five-bars-colored3);
        }

        &.kpiFiveBarsBig5 {
            .sprite(@kpi-five-bars-colored4);
        }

        &.kpiFiveBoxesBig0 {
            .sprite(@kpi-five-boxes-colored0);
        }

        &.kpiFiveBoxesBig1 {
            .sprite(@kpi-five-boxes-colored1);
        }

        &.kpiFiveBoxesBig2 {
            .sprite(@kpi-five-boxes-colored2);
        }

        &.kpiFiveBoxesBig3 {
            .sprite(@kpi-five-boxes-colored3);
        }

        &.kpiFiveBoxesBig4 {
            .sprite(@kpi-five-boxes-colored4);
        }

        &.kpiGaugeBig0 {
            .sprite(@kpi-gauge-ascending0);
        }

        &.kpiGaugeBig1 {
            .sprite(@kpi-gauge-ascending1);
        }

        &.kpiGaugeBig2 {
            .sprite(@kpi-gauge-ascending2);
        }

        &.kpiGaugeBig3 {
            .sprite(@kpi-gauge-ascending3);
        }

        &.kpiGaugeBig4 {
            .sprite(@kpi-gauge-ascending4);
        }
    }
}

.interactive-legend {
    white-space: nowrap;
    text-align: left;
    overflow: hidden;

    .title {
        font-family: @lightFontFamily;
        font-size: 16px;
        color: #666666;
    }

    .item {
        font-family: @lightFontFamily;
        font-size: 12px;
        color: #666666;
        padding-right: 22px;
        padding-bottom: 0px;
        padding-top: 3px;
    }

    .icon {
        display: inline-block;
        overflow: hidden;
        vertical-align: middle;
        margin-left: auto;
    }
}

.tooltip-container {
    position: absolute;
    font-size: 11px;
    background-color: @neutralPrimaryColor;
    pointer-events: none;
    z-index: @tooltip-z-index;

    .tooltip-content-container {
        padding: 12px;
        max-width: 390px;
    }

    .tooltip-row {
        display: table-row;
        line-height: 16px;
    }

    div.tooltip-title-cell {
        display: table-cell;
        word-wrap: break-word;
        font-family: @regularSecondaryFontFamily;
        text-transform: uppercase;
        max-width: 130px;
        padding-right: 12px;
        color: @neutralTertiaryColor;
    }

    div.tooltip-value-cell {
        display: table-cell;
        word-wrap: break-word;
        max-width: 260px;
        font-weight: bold;
        color: @whiteColor;
        letter-spacing: 1px;
    }

    .arrow {
        position: absolute;
        width: 0;
        height: 0;

        &.top {
            top: 7px;
        }

        &.bottom {
            bottom: 7px;
        }

        &.left {
            left: -7px;
            border-top: 7px solid transparent;
            border-bottom: 7px solid transparent;
            border-right: 7px solid @neutralPrimaryColor;
        }

        &.right {
            right: -7px;
            border-top: 7px solid transparent;
            border-bottom: 7px solid transparent;
            border-left: 7px solid @neutralPrimaryColor;
        }
    }
}

.data-labels {
    font-size: 12px;
    text-anchor: middle;
    font-family: @regularSecondaryFontFamily;
    /* Enables tooltip when hovering on data label inside visual */
    pointer-events: none;
}

.richtextbox {
    color: @neutralPrimaryColor;
    pointer-events: all;

    a {
        color: @defaultLinkColor;
    }

    .ql-container {
        padding: 0px;
        cursor: auto;
    }

    .ql-editor {
        line-height: normal;
        word-wrap: break-word;
    }
}

div.ql-toolbar {
    padding: 4px;
    background: @neutralPrimaryColor;
    color: @whiteColor;
    white-space: nowrap;
    overflow-x: hidden;
    font-size: 14px;
    // TODO: fix SELECT dropdown arrow in IE
    /*
    select::-ms-expand {
        display: none;
    }
    */
    .ql-format-group {
        display: inline-block;
        vertical-align: middle;
        margin: 0px 2px;
    }

    select.ql-picker {
        margin: 3px;
        padding: 3px;
        background: @neutralPrimaryColorAlt;
        border: 1px solid @blackColor;
    }

    select.ql-font {
        width: 122px;
    }

    label {
        margin: 3px;
    }

    .ql-format-button {
        margin: 3px;
        display: inline-block;
        vertical-align: middle;
    }

    .toolbar-url-input {
        display: inline-block;
        vertical-align: middle;

        .ql-link div {
            height: 100%;
        }

        .ql-link-tooltip {
            display: none;
            top: 0 !important;
            left: 0 !important;
            position: relative;
            margin: 0 3px;
            padding: 0px;
            line-height: 100%;
            vertical-align: middle;
            border: none;
            background-color: inherit;

            input {
                color: @neutralPrimaryColor;
            }

            a {
                margin: 0 3px;
                color: @secondaryChromeFontColor;
                background: inherit;

                &:hover {
                    color: @highlightColor;
                }
            }

            .bar {
                font-size: 18px;
                color: @secondaryChromeFontColor;
            }

            .change {
                display: none;
            }
        }

        .ql-link-tooltip.editing {
            .bar {
                display: none;
            }
        }

        .ql-link.ql-active + .ql-link-tooltip,
        .ql-link-tooltip.editing {
            display: inline-block;
        }
    }

    .ql-format-button:hover {
        background: @themePrimaryColor;
        color: @neutralPrimaryColor;
    }

    .ql-format-button.ql-active {
        background: @themePrimaryColor;
        color: @neutralPrimaryColor;
    }

    .ql-format-button[data-value="left"] {
        .sprite(@left-align-text-white);
    }

    .ql-format-button[data-value="left"].ql-active {
        .sprite(@left-align-text-black);
    }

    .ql-format-button[data-value="left"]:hover {
        .sprite(@left-align-text-black);
    }

    .ql-format-button[data-value="right"] {
        .sprite(@right-align-text-white);
    }

    .ql-format-button[data-value="right"].ql-active {
        .sprite(@right-align-text-black);
    }

    .ql-format-button[data-value="right"]:hover {
        .sprite(@right-align-text-black);
    }

    .ql-format-button[data-value="center"] {
        .sprite(@center-align-text-white);
    }

    .ql-format-button[data-value="center"].ql-active {
        .sprite(@center-align-text-black);
    }

    .ql-format-button[data-value="center"]:hover {
        .sprite(@center-align-text-black);
    }

    .ql-format-button.ql-bold {
        .sprite(@bold-text-white);
    }

    .ql-format-button.ql-bold.ql-active {
        .sprite(@bold-text-black);
    }

    .ql-format-button.ql-bold:hover {
        .sprite(@bold-text-black);
    }

    .ql-format-button.ql-italic {
        .sprite(@italic-text-white);
    }

    .ql-format-button.ql-italic.ql-active {
        .sprite(@italic-text-black);
    }

    .ql-format-button.ql-italic:hover {
        .sprite(@italic-text-black);
    }

    .ql-format-button.ql-underline {
        .sprite(@underline-text-white);
    }

    .ql-format-button.ql-underline.ql-active {
        .sprite(@underline-text-black);
    }

    .ql-format-button.ql-underline:hover {
        .sprite(@underline-text-black);
    }

    .ql-format-button.ql-link {
        .sprite(@insert-link-white);
    }

    .ql-format-button.ql-link.ql-active {
        .sprite(@insert-link-black);
    }

    .ql-format-button.ql-link:hover {
        .sprite(@insert-link-black);
    }
}

.multiRowCard {
    .card {
        box-sizing: border-box;
        border-left: 3px solid;
        border-left-color: @neutralTertiaryColor;
        color: #767676;
        padding-left: 10px;
        position: relative;
        width: 100%;

        &.mrtile {
            border-bottom: 1px solid @neutralTertiaryAltColor;
            border-left: 0px;
            padding-bottom: 5px;
            padding-left: 0px;
            padding-top: 5px;

            .cardItemContainer {
                padding-top: 5px;
            }
        }

        .cardItemContainer {
            box-sizing: border-box;
            padding-top: 7px;
            position: relative;
            vertical-align: top;

            .caption {
                color: @neutralPrimaryColor;
                font-size: 14px;
                line-height: 20px;
                overflow: hidden;
                text-align: left;
                text-overflow: ellipsis;
                white-space: nowrap;
            }

            .details {
                color: @neutralTertiaryColor;
                font-size: 12px;
                overflow: hidden;
                text-align: left;
                text-overflow: ellipsis;
                white-space: nowrap;
            }

            .imgCon img {
                display: inline-block;
                vertical-align: sub;
            }
        }

        .title {
            font-size: 18px;
            font-family: @semiboldFontFamily;
            line-height: 24px;
            margin-bottom: 5px;
            overflow: hidden;
            text-overflow: ellipsis;
            white-space: nowrap;
        }
    }

    .row:last-child {
        .card {
            &.mrtile {
                border-bottom: 0px;
                padding-bottom: 0px;
            }
        }
    }
}

.clearCatcher {
    fill-opacity: 0;
}

.visual.owlGaugeVisual {
    overflow: hidden;

    &.sad {
        .owlGaugeBg {
            .st0{ fill:#EF4137; }
            .st1{ fill:#FAAF42; }
            .st2{ fill:#F15B2A; }
            .st3{ fill:#F15B2A; }
        }

        .owlGaugeTail {
            animation: owlTailAmbientAnimation 2.5s infinite;
        }
    }

    &.meh {
        .owlGaugeBg {
            .st0{ fill:#F18D05; }
            .st1{ fill:#FAAF42; }
            .st2{ fill:#F15B2A; }
            .st3{ fill:#F15B2A; }
        }

        .owlGaugeTail {
            animation: owlTailAmbientAnimation 1.5s infinite;
        }
    }

    &.happy {
        .owlGaugeBg {
            .st0{ fill:#32742C; }
            .st1{ fill:#D0D102; }
            .st2{ fill:#61AE24; }
            .st3{ fill:#23AA65; }
        }

        .owlGaugeTail {
            animation: owlTailAmbientAnimation .5s infinite;
        }
    }

    > svg {
        position:absolute;
        transition: all 0.25s;
    }

    .owlGaugeBody {
        width: 30%;
        left: 35%;
        bottom: 0;
        transform: translate(0, 30%);
    }

    .owlGaugeTail {
        width: 70%;
        left: 15%;
        bottom: 0;
        transform-origin: 50% 100%;
    }

    .owlGaugeBg {
        width: 120%;
        left: -10%;
        bottom: 0;
        transform-origin: 50% 100%;
        transform: rotate(-180deg);

        path {
            transition: fill 0.5s;
        }
    }

    @keyframes owlTailAmbientAnimation {
        0% { transform: rotate(2deg); }
        50% { transform: rotate(-2deg); }
        100% { transform: rotate(2deg); }
    }
}
    
.streamGraph {
    .axis{
        path, line {
            fill: none;
            stroke: black;
            shape-rendering: crispEdges;
        }

        text {
            font-family: sans-serif;
            font-size: 11px;
        }
    }
}

.radarChart {
    .axis {
        path, line {
            fill: none;
            stroke: grey;
            stroke-width: 1px;
        }

        text {
            font-family: sans-serif;
            font-size: 11px;
        }
    }
    .segments {
        path, line {
            fill: none;
            stroke: grey;
            stroke-opacity: 0.75;
            stroke-width: 0.3px;
        }
    }
}

.dotPlot {
    .axis{
        path, line {
            fill: none;
            stroke: black;
            shape-rendering: crispEdges;
        }

        text {
            font-family: sans-serif;
            font-size: 11px;
        }
    }
}
<<<<<<< HEAD

.timelineContainer {
    @timelineColor: @neutralSecondaryAltColor;
    @timelineFontSize: 11px;
    @timelineMargin: 5px;
    
    font-family: @regularFontFamily;
    font-size: @timelineFontSize;
    
    .cursor-resize {
        cursor: ew-resize;
    }
    
    .header {
        color: @timelineColor;
        border-bottom: 1px solid @timelineColor;
        margin: @timelineMargin 0;
    }

    .setting {
        color: @timelineColor;
        display: inline-block;
        width: 100%;

        .left {
            float: left;
        }

        .right {
            float: right;
        }
        
        .granularity-dropdown {
            color: @timelineColor;
            font-size: @timelineFontSize;
            border: none;
        }
        
        .granularity-dropdown:focus {
            outline: none;
        }

        .clear {
            .sprite(@slicer-reset);
            cursor: pointer;
            margin: 0 0 0 @timelineMargin; 
        }
    }

    .body {
        overflow-x: auto;
        margin-top: @timelineMargin;

        .timeline {
            text {
                text-anchor: middle;
            }
        }

        .drag {
            cursor: ew-resize;
=======
.sunBurstPercentage{
    font-weight:bold;
    opacity:0;
}
.sunBurstPercentageFixed{
    font-weight:bold;
    opacity:0;
}

.histogram {
    @histogramAxesColor: @neutralSecondaryAltColor;
    @histogramLegendTextColor: @blackColor;

    font-family: @regularFontFamily;

    .axis, .legends {
        path, line {
            fill: none;
            stroke: @histogramAxesColor;
            shape-rendering: crispEdges;
        }

        text {
            fill: @histogramAxesColor;
            font-size: 11px;
        }
    }

    .legends {
        text {
            font-size: 12px;
            fill: @histogramLegendTextColor;
            text-anchor: middle;
>>>>>>> 7c659983
        }
    }
}<|MERGE_RESOLUTION|>--- conflicted
+++ resolved
@@ -1829,7 +1829,42 @@
         }
     }
 }
-<<<<<<< HEAD
+.sunBurstPercentage{
+    font-weight:bold;
+    opacity:0;
+}
+.sunBurstPercentageFixed{
+    font-weight:bold;
+    opacity:0;
+}
+
+.histogram {
+    @histogramAxesColor: @neutralSecondaryAltColor;
+    @histogramLegendTextColor: @blackColor;
+
+    font-family: @regularFontFamily;
+
+    .axis, .legends {
+        path, line {
+            fill: none;
+            stroke: @histogramAxesColor;
+            shape-rendering: crispEdges;
+        }
+
+        text {
+            fill: @histogramAxesColor;
+            font-size: 11px;
+        }
+    }
+
+    .legends {
+        text {
+            font-size: 12px;
+            fill: @histogramLegendTextColor;
+            text-anchor: middle;
+        }
+    }
+}
 
 .timelineContainer {
     @timelineColor: @neutralSecondaryAltColor;
@@ -1891,41 +1926,6 @@
 
         .drag {
             cursor: ew-resize;
-=======
-.sunBurstPercentage{
-    font-weight:bold;
-    opacity:0;
-}
-.sunBurstPercentageFixed{
-    font-weight:bold;
-    opacity:0;
-}
-
-.histogram {
-    @histogramAxesColor: @neutralSecondaryAltColor;
-    @histogramLegendTextColor: @blackColor;
-
-    font-family: @regularFontFamily;
-
-    .axis, .legends {
-        path, line {
-            fill: none;
-            stroke: @histogramAxesColor;
-            shape-rendering: crispEdges;
-        }
-
-        text {
-            fill: @histogramAxesColor;
-            font-size: 11px;
-        }
-    }
-
-    .legends {
-        text {
-            font-size: 12px;
-            fill: @histogramLegendTextColor;
-            text-anchor: middle;
->>>>>>> 7c659983
         }
     }
 }