--- conflicted
+++ resolved
@@ -275,13 +275,12 @@
             createPlugin(plugins, powerbi.visuals.plugins.radarChart, () => new samples.RadarChart({
                 animator: new BaseAnimator()
             }));
-<<<<<<< HEAD
+            // DotPlot
+            createPlugin(plugins, powerbi.visuals.plugins.dotPlot, () => new samples.DotPlot({
+                animator: new BaseAnimator()
+            }));
             // Histogram
             createPlugin(plugins, powerbi.visuals.plugins.histogram, () => new Histogram({
-=======
-            // DotPlot
-            createPlugin(plugins, powerbi.visuals.plugins.dotPlot, () => new samples.DotPlot({
->>>>>>> 3dd0f2fb
                 animator: new BaseAnimator()
             }));
         }
